--- conflicted
+++ resolved
@@ -65,13 +65,8 @@
         "symfony/console": "~5.2"
     },
     "require-dev": {
-<<<<<<< HEAD
-        "mockery/mockery": "~0.9.4",
+        "mockery/mockery": "~1.3.3",
         "phpunit/phpunit": "~7.5"
-=======
-        "mockery/mockery": "~1.3.3",
-        "phpunit/phpunit": "~5.5"
->>>>>>> 243f2cc4
     },
     "scripts": {
         "post-install-cmd": [
